--- conflicted
+++ resolved
@@ -28,12 +28,8 @@
 		return err
 	}
 
-<<<<<<< HEAD
-	store.Set(types.ParamsKey, bz)
-=======
 	store := ctx.KVStore(storeKey)
 	store.Set(types.KeyPrefixParams, bz)
->>>>>>> 35261e2a
 
 	return nil
 }